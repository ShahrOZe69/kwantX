--- conflicted
+++ resolved
@@ -8,11 +8,7 @@
 
 import warnings
 from random import Random
-<<<<<<< HEAD
-from nose.tools import assert_raises, assert_true
-=======
-from nose.tools import assert_raises, assert_not_equal
->>>>>>> 79e4b423
+from nose.tools import assert_raises, assert_true, assert_not_equal
 from numpy.testing import assert_equal, assert_almost_equal
 import tinyarray as ta
 import kwant
