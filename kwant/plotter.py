--- conflicted
+++ resolved
@@ -109,19 +109,13 @@
             self.reflen = reflen
             self.linewidths_orig = nparray_if_array(self.get_linewidths())
 
-<<<<<<< HEAD
-            self.transforms = np.array([
-                matplotlib.transforms.Affine2D().scale(x).get_matrix() for x
-                in sizes])
-=======
             if pre_1_4_matplotlib:
-                self._transforms = [matplotlib.transforms.Affine2D().scale(x)
-                                    for x in sizes]
+                self.transforms = [matplotlib.transforms.Affine2D().scale(x)
+                                   for x in sizes]
             else:
-                self._transforms = np.array(
+                self.transforms = np.array(
                     [matplotlib.transforms.Affine2D().scale(x).get_matrix()
                      for x in sizes])
->>>>>>> 89018d64
 
         def get_transforms(self):
             return self.transforms
@@ -242,19 +236,13 @@
                 self.edgecolors_orig = nparray_if_array(self.get_edgecolors())
 
                 Affine2D = matplotlib.transforms.Affine2D
-<<<<<<< HEAD
-                self.orig_transforms = np.array([
-                    Affine2D().scale(x).get_matrix() for x in sizes])
-                self.transforms = self.orig_transforms
-=======
                 if pre_1_4_matplotlib:
-                    self._orig_transforms = np.array(
+                    self.orig_transforms = np.array(
                         [Affine2D().scale(x) for x in sizes], dtype='object')
                 else:
-                    self._orig_transforms = np.array(
+                    self.orig_transforms = np.array(
                         [Affine2D().scale(x).get_matrix() for x in sizes])
-                self._transforms = self._orig_transforms
->>>>>>> 89018d64
+                self.transforms = self.orig_transforms
 
             def set_array(self, array):
                 self.array_orig = nparray_if_array(array)
