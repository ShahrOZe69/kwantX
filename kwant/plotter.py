# -*- coding: utf-8 -*-
# Copyright 2011-2017 Kwant authors.
#
# This file is part of Kwant.  It is subject to the license terms in the file
# LICENSE.rst found in the top-level directory of this distribution and at
# http://kwant-project.org/license.  A list of Kwant authors can be found in
# the file AUTHORS.rst at the top-level directory of this distribution and at
# http://kwant-project.org/authors.

"""Plotter module for Kwant.

This module provides iterators useful for any plotter routine, such as a list
of system sites, their coordinates, lead sites at any lead unit cell, etc.  If
`matplotlib` is available, it also provides simple functions for plotting the
system in two or three dimensions.
"""

from collections import defaultdict
import sys
import itertools
import functools
import warnings
import cmath
import numpy as np
import tinyarray as ta
from scipy import spatial, interpolate
from math import cos, sin, pi, sqrt

# All matplotlib imports must be isolated in a try, because even without
# matplotlib iterators remain useful.  Further, mpl_toolkits used for 3D
# plotting are also imported separately, to ensure that 2D plotting works even
# if 3D does not.
try:
    import matplotlib
    import matplotlib.colors
    import matplotlib.cm
    from matplotlib.figure import Figure
    from matplotlib import collections
    from . import _colormaps
    mpl_available = True
    try:
        from mpl_toolkits import mplot3d
        has3d = True
    except ImportError:
        warnings.warn("3D plotting not available.", RuntimeWarning)
        has3d = False
except ImportError:
    warnings.warn("matplotlib is not available, only iterator-providing "
                  "functions will work.", RuntimeWarning)
    mpl_available = False

from . import system, builder, _common


__all__ = ['plot', 'map', 'bands', 'spectrum', 'current',
           'interpolate_current', 'streamplot',
           'sys_leads_sites', 'sys_leads_hoppings', 'sys_leads_pos',
           'sys_leads_hopping_pos', 'mask_interpolate']


<<<<<<< HEAD
=======
# TODO: Remove the following once we depend on matplotlib >= 1.4.1.
def matplotlib_chores():
    global pre_1_4_matplotlib
    ver = matplotlib.__version__

    if ver == "1.4.0":
        warnings.warn("Matplotlib 1.4.0 has a bug that makes 3D plotting "
                      "unusable (2D plotting is not affected). Please "
                      "consider using a different version of matplotlib.",
                      RuntimeWarning, stacklevel=2)

    pre_1_4_matplotlib = [int(x) for x in ver.split('.')[:2]] < [1, 4]


if mpl_available:
    matplotlib_chores()


>>>>>>> b79c2089
# Collections that allow for symbols and linewiths to be given in data space
# (not for general use, only implement what's needed for plotter)
def isarray(var):
    if hasattr(var, '__getitem__') and not isinstance(var, str):
        return True
    else:
        return False


def nparray_if_array(var):
    return np.asarray(var) if isarray(var) else var


def _sample_array(array, n_samples, rng=None):
    rng = _common.ensure_rng(rng)
    la = len(array)
    return array[rng.choice(range(la), min(n_samples, la))]


if mpl_available:
    class LineCollection(collections.LineCollection):
        def __init__(self, segments, reflen=None, **kwargs):
            super().__init__(segments, **kwargs)
            self.reflen = reflen

        def set_linewidths(self, linewidths):
            self.linewidths_orig = nparray_if_array(linewidths)

        def draw(self, renderer):
            if self.reflen is not None:
                # Note: only works for aspect ratio 1!
                #       72.0 - there is 72 points in an inch
                factor = (self.axes.transData.frozen().to_values()[0] * 72.0 *
                          self.reflen / self.figure.dpi)
            else:
                factor = 1

            super().set_linewidths(self.linewidths_orig *
                                                       factor)
            return super().draw(renderer)


    class PathCollection(collections.PathCollection):
        def __init__(self, paths, sizes=None, reflen=None, **kwargs):
            super().__init__(paths, sizes=sizes, **kwargs)

            self.reflen = reflen
            self.linewidths_orig = nparray_if_array(self.get_linewidths())

            self.transforms = np.array(
                [matplotlib.transforms.Affine2D().scale(x).get_matrix()
                 for x in sizes])

        def get_transforms(self):
            return self.transforms

        def get_transform(self):
            Affine2D = matplotlib.transforms.Affine2D
            if self.reflen is not None:
                # For the paths, use the data transformation but strip the
                # offset (will be added later with offsets)
                args = self.axes.transData.frozen().to_values()[:4] + (0, 0)
                return Affine2D().from_values(*args).scale(self.reflen)
            else:
                return Affine2D().scale(self.figure.dpi / 72.0)

        def draw(self, renderer):
            if self.reflen:
                # Note: only works for aspect ratio 1!
                factor = (self.axes.transData.frozen().to_values()[0] /
                          self.figure.dpi * 72.0 * self.reflen)
                self.set_linewidths(self.linewidths_orig * factor)

            return collections.Collection.draw(self, renderer)


    if has3d:
        # Sorting is optional.
        sort3d = True

        # Compute the projection of a 3D length into 2D data coordinates
        # for this we use 2 3D half-circles that are projected into 2D.
        # (This gives the same length as projecting the full unit sphere.)

        phi = np.linspace(0, pi, 21)
        xyz = np.c_[np.cos(phi), np.sin(phi), 0 * phi].T.reshape(-1, 1, 21)
        unit_sphere = np.bmat([[xyz[0], xyz[2]], [xyz[1], xyz[0]],
                                [xyz[2], xyz[1]]])
        unit_sphere = np.asarray(unit_sphere)

        def projected_length(ax, length):
            rc = np.array([ax.get_xlim3d(), ax.get_ylim3d(), ax.get_zlim3d()])
            rc = np.apply_along_axis(np.sum, 1, rc) / 2.

            rs = unit_sphere * length + rc.reshape(-1, 1)

            transform = mplot3d.proj3d.proj_transform
            rp = np.asarray(transform(*(list(rs) + [ax.get_proj()]))[:2])
            rc[:2] = transform(*(list(rc) + [ax.get_proj()]))[:2]

            coords = rp - np.repeat(rc[:2].reshape(-1, 1), len(rs[0]), axis=1)
            return sqrt(np.sum(coords**2, axis=0).max())


        # Auxiliary array for calculating corners of a cube.
        corners = np.zeros((3, 8, 6), np.float_)
        corners[0, [0, 1, 2, 3], 0] = corners[0, [4, 5, 6, 7], 1] = \
        corners[0, [0, 1, 4, 5], 2] = corners[0, [2, 3, 6, 7], 3] = \
        corners[0, [0, 2, 4, 6], 4] = corners[0, [1, 3, 5, 7], 5] = 1.0


        class Line3DCollection(mplot3d.art3d.Line3DCollection):
            def __init__(self, segments, reflen=None, zorder=0, **kwargs):
                super().__init__(segments, **kwargs)
                self.reflen = reflen
                self.zorder3d = zorder

            def set_linewidths(self, linewidths):
                self.linewidths_orig = nparray_if_array(linewidths)

            def do_3d_projection(self, renderer):
                super().do_3d_projection(renderer)
                # The whole 3D ordering is flawed in mplot3d when several
                # collections are added. We just use normal zorder. Note the
                # "-" due to the different logic in the 3d plotting, we still
                # want larger zorder values to be plotted on top of smaller
                # ones.
                return -self.zorder3d

            def draw(self, renderer):
                if self.reflen:
                    proj_len = projected_length(self.axes, self.reflen)
                    args = self.axes.transData.frozen().to_values()
                    # Note: unlike in the 2D case, where we can enforce equal
                    #       aspect ratio, this (currently) does not work with
                    #       3D plots in matplotlib. As an approximation, we
                    #       thus scale with the average of the x- and y-axis
                    #       transformation.
                    factor = proj_len * (args[0] +
                                         args[3]) * 0.5 * 72.0 / self.figure.dpi
                else:
                    factor = 1

                super().set_linewidths(
                                                self.linewidths_orig * factor)
                super().draw(renderer)


        class Path3DCollection(mplot3d.art3d.Patch3DCollection):
            def __init__(self, paths, sizes, reflen=None, zorder=0,
                         offsets=None, **kwargs):
                paths = [matplotlib.patches.PathPatch(path) for path in paths]

                if offsets is not None:
                    kwargs['offsets'] = offsets[:, :2]

                super().__init__(paths, **kwargs)

                if offsets is not None:
                    self.set_3d_properties(zs=offsets[:, 2], zdir="z")

                self.reflen = reflen
                self.zorder3d = zorder

                self.paths_orig = np.array(paths, dtype='object')
                self.linewidths_orig = nparray_if_array(self.get_linewidths())
                self.linewidths_orig2 = self.linewidths_orig
                self.array_orig = nparray_if_array(self.get_array())
                self.facecolors_orig = nparray_if_array(self.get_facecolors())
                self.edgecolors_orig = nparray_if_array(self.get_edgecolors())

                Affine2D = matplotlib.transforms.Affine2D
                self.orig_transforms = np.array(
                    [Affine2D().scale(x).get_matrix() for x in sizes])
                self.transforms = self.orig_transforms

            def set_array(self, array):
                self.array_orig = nparray_if_array(array)
                super().set_array(array)

            def set_color(self, colors):
                self.facecolors_orig = nparray_if_array(colors)
                self.edgecolors_orig = self.facecolors_orig
                super().set_color(colors)

            def set_edgecolors(self, colors):
                colors = matplotlib.colors.colorConverter.to_rgba_array(colors)
                self.edgecolors_orig = nparray_if_array(colors)
                super().set_edgecolors(colors)

            def get_transforms(self):
                # this is exact only for an isometric projection, for the
                # perspective projection used in mplot3d it's an approximation
                return self.transforms

            def get_transform(self):
                Affine2D = matplotlib.transforms.Affine2D
                if self.reflen:
                    proj_len = projected_length(self.axes, self.reflen)

                    # For the paths, use the data transformation but strip the
                    # offset (will be added later with the offsets).
                    args = self.axes.transData.frozen().to_values()[:4] + (0, 0)
                    return Affine2D().from_values(*args).scale(proj_len)
                else:
                    return Affine2D().scale(self.figure.dpi / 72.0)

            def do_3d_projection(self, renderer):
                xs, ys, zs = self._offsets3d

                # numpy complains about zero-length index arrays
                if len(xs) == 0:
                    return -self.zorder3d

                proj = mplot3d.proj3d.proj_transform_clip
                vs = np.array(proj(xs, ys, zs, renderer.M)[:3])

                if sort3d:
                    indx = vs[2].argsort()[::-1]

                    self.set_offsets(vs[:2, indx].T)

                    if len(self.paths_orig) > 1:
                        paths = np.resize(self.paths_orig, (vs.shape[1],))
                        self.set_paths(paths[indx])

                    if len(self.orig_transforms) > 1:
                        self.transforms = self.transforms[indx]

                    lw_orig = self.linewidths_orig
                    if (isinstance(lw_orig, np.ndarray) and len(lw_orig) > 1):
                        self.linewidths_orig2 = np.resize(lw_orig,
                                                           (vs.shape[1],))[indx]

                    # Note: here array, facecolors and edgecolors are
                    #       guaranteed to be 2d numpy arrays or None.  (And
                    #       array is the same length as the coordinates)

                    if self.array_orig is not None:
                        super(Path3DCollection,
                              self).set_array(self.array_orig[indx])

                    if (self.facecolors_orig is not None and
                        self.facecolors_orig.shape[0] > 1):
                        shape = list(self.facecolors_orig.shape)
                        shape[0] = vs.shape[1]
                        super().set_facecolors(
                            np.resize(self.facecolors_orig, shape)[indx])

                    if (self.edgecolors_orig is not None and
                        self.edgecolors_orig.shape[0] > 1):
                        shape = list(self.edgecolors_orig.shape)
                        shape[0] = vs.shape[1]
                        super().set_edgecolors(
                                                np.resize(self.edgecolors_orig,
                                                          shape)[indx])
                else:
                    self.set_offsets(vs[:2].T)

                # the whole 3D ordering is flawed in mplot3d when several
                # collections are added. We just use normal zorder, but correct
                # by the projected z-coord of the "center of gravity",
                # normalized by the projected z-coord of the world coordinates.
                # In doing so, several Path3DCollections are plotted probably
                # in the right order (it's not exact) if they have the same
                # zorder. Still, smaller and larger integer zorders are plotted
                # below or on top.

                bbox = np.asarray(self.axes.get_w_lims())

                proj = mplot3d.proj3d.proj_transform_clip
                cz = proj(*(list(np.dot(corners, bbox)) + [renderer.M]))[2]

                return -self.zorder3d + vs[2].mean() / cz.ptp()

            def draw(self, renderer):
                if self.reflen:
                    proj_len = projected_length(self.axes, self.reflen)
                    args = self.axes.transData.frozen().to_values()
                    factor = proj_len * (args[0] +
                                         args[3]) * 0.5 * 72.0 / self.figure.dpi

                    self.set_linewidths(self.linewidths_orig2 * factor)

                super().draw(renderer)


# matplotlib helper functions.

def _make_figure(dpi, fig_size):
    fig = Figure()
    if dpi is not None:
        fig.set_dpi(dpi)
    if fig_size is not None:
        fig.set_figwidth(fig_size[0])
        fig.set_figheight(fig_size[1])
    return fig


def set_colors(color, collection, cmap, norm=None):
    """Process a color specification to a format accepted by collections.

    Parameters
    ----------
    color : color specification
    collection : instance of a subclass of ``matplotlib.collections.Collection``
        Collection to which the color is added.
    cmap : ``matplotlib`` color map specification or None
        Color map to be used if colors are specified as floats.
    norm : ``matplotlib`` color norm
        Norm to be used if colors are specified as floats.
    """

    length = max(len(collection.get_paths()), len(collection.get_offsets()))

    # matplotlib gets confused if dtype='object'
    if (isinstance(color, np.ndarray) and color.dtype == np.dtype('object')):
        color = tuple(color)

    if isinstance(collection, mplot3d.art3d.Line3DCollection):
        length = len(collection._segments3d)  # Once again, matplotlib fault!

    if isarray(color) and len(color) == length:
        try:
            # check if it is an array of floats for color mapping
            color = np.asarray(color, dtype=float)
            if color.ndim == 1:
                collection.set_array(color)
                collection.set_cmap(cmap)
                collection.set_norm(norm)
                collection.set_color(None)
                return
        except (TypeError, ValueError):
            pass

    colors = matplotlib.colors.colorConverter.to_rgba_array(color)
    collection.set_color(colors)


symbol_dict = {'O': 'o', 's': ('p', 4, 45), 'S': ('P', 4, 45)}

def get_symbol(symbols):
    """Return the path corresponding to the description in ``symbols``"""
    # Figure out if list of symbols or single symbol.
    if not hasattr(symbols, '__getitem__'):
        symbols = [symbols]
    elif len(symbols) == 3 and symbols[0] in ('p', 'P'):
        # Most likely a polygon specification (at least not a valid other
        # symbol).
        symbols = [symbols]

    symbols = [symbol_dict[symbol] if symbol in symbol_dict else symbol for
               symbol in symbols]

    paths = []
    for symbol in symbols:
        if isinstance(symbol, matplotlib.path.Path):
            return symbol
        elif hasattr(symbol, '__getitem__') and len(symbol) == 3:
            kind, n, angle = symbol

            if kind in ['p', 'P']:
                if kind == 'p':
                    radius = 1. / cos(pi / n)
                else:
                    # make the polygon such that it has area equal
                    # to a unit circle
                    radius = sqrt(2 * pi / (n * sin(2 * pi / n)))

                angle = pi * angle / 180
                patch = matplotlib.patches.RegularPolygon((0, 0), n,
                                                          radius=radius,
                                                          orientation=angle)
            else:
                raise ValueError("Unknown symbol definition " + str(symbol))
        elif symbol == 'o':
            patch = matplotlib.patches.Circle((0, 0), 1)

        paths.append(patch.get_path().transformed(patch.get_transform()))

    return paths


def symbols(axes, pos, symbol='o', size=1, reflen=None, facecolor='k',
            edgecolor='k', linewidth=None, cmap=None, norm=None, zorder=0,
            **kwargs):
    """Add a collection of symbols (2D or 3D) to an axes instance.

    Parameters
    ----------
    axes : matplotlib.axes.Axes instance
        Axes to which the lines have to be added.
    pos0 : 2d or 3d array_like
        Coordinates of each symbol.
    symbol: symbol definition.
        TODO To be written.
    size: float or 1d array
        Size(s) of the symbols. Defaults to 1.
    reflen: float or None, optional
        If ``reflen`` is ``None``, the symbol sizes and linewidths are
        given in points (absolute size in the figure space). If
        ``reflen`` is a number, the symbol sizes and linewidths are
        given in units of ``reflen`` in data space (i.e. scales with the
        scale of the plot). Defaults to ``None``.
    facecolor: color definition, optional
    edgecolor: color definition, optional
        Defines the fill and edge color of the symbol, repsectively.
        Either a single object that is a proper matplotlib color
        definition or a sequence of such objects of appropriate
        length.  Defaults to all black.
    cmap : ``matplotlib`` color map specification or None
        Color map to be used if colors are specified as floats.
    norm : ``matplotlib`` color norm
        Norm to be used if colors are specified as floats.
    zorder: int
        Order in which different collections are drawn: larger
        ``zorder`` means the collection is drawn over collections with
        smaller ``zorder`` values.
    **kwargs : dict keyword arguments to
        pass to `PathCollection` or `Path3DCollection`, respectively.

    Returns
    -------
    `PathCollection` or `Path3DCollection` instance containing all the
    symbols that were added.
    """

    dim = pos.shape[1]
    assert dim == 2 or dim == 3

    #internally, size must be array_like
    try:
        size[0]
    except TypeError:
        size = (size, )

    if dim == 2:
        Collection = PathCollection
    else:
        Collection = Path3DCollection

    if len(pos) == 0 or np.all(symbol == 'no symbol') or np.all(size == 0):
        paths = []
        pos = np.empty((0, dim))
    else:
        paths = get_symbol(symbol)

    coll = Collection(paths, sizes=size, reflen=reflen, linewidths=linewidth,
                      offsets=pos, transOffset=axes.transData, zorder=zorder)

    set_colors(facecolor, coll, cmap, norm)
    coll.set_edgecolors(edgecolor)

    coll.update(kwargs)

    if dim == 2:
        axes.add_collection(coll)
    else:
        axes.add_collection3d(coll)

    return coll


def lines(axes, pos0, pos1, reflen=None, colors='k', linestyles='solid',
          cmap=None, norm=None, zorder=0, **kwargs):
    """Add a collection of line segments (2D or 3D) to an axes instance.

    Parameters
    ----------
    axes : matplotlib.axes.Axes instance
        Axes to which the lines have to be added.
    pos0 : 2d or 3d array_like
        Starting coordinates of each line segment
    pos1 : 2d or 3d array_like
        Ending coordinates of each line segment
    reflen: float or None, optional
        If `reflen` is `None`, the linewidths are given in points (absolute
        size in the figure space). If `reflen` is a number, the linewidths
        are given in units of `reflen` in data space (i.e. scales with
        the scale of the plot). Defaults to `None`.
    colors : color definition, optional
        Either a single object that is a proper matplotlib color definition
        or a sequence of such objects of appropriate length.  Defaults to all
        segments black.
    linestyles :linestyle definition, optional
        Either a single object that is a proper matplotlib line style
        definition or a sequence of such objects of appropriate length.
        Defaults to all segments solid.
    cmap : ``matplotlib`` color map specification or None
        Color map to be used if colors are specified as floats.
    norm : ``matplotlib`` color norm
        Norm to be used if colors are specified as floats.
    zorder: int
        Order in which different collections are drawn: larger
        `zorder` means the collection is drawn over collections with
        smaller `zorder` values.
    **kwargs : dict keyword arguments to
        pass to `LineCollection` or `Line3DCollection`, respectively.

    Returns
    -------
    `LineCollection` or `Line3DCollection` instance containing all the
    segments that were added.
    """

    if not pos0.shape == pos1.shape:
        raise ValueError('Incompatible lengths of coordinate arrays.')

    dim = pos0.shape[1]
    assert dim == 2 or dim == 3
    if dim == 2:
        Collection = LineCollection
    else:
        Collection = Line3DCollection

    if (len(pos0) == 0 or
        ('linewidths' in kwargs and kwargs['linewidths'] == 0)):
        coll = Collection([], reflen=reflen, linestyles=linestyles,
                          zorder=zorder)
        coll.update(kwargs)
        if dim == 2:
            axes.add_collection(coll)
        else:
            axes.add_collection3d(coll)
        return coll

    segments = np.c_[pos0, pos1].reshape(pos0.shape[0], 2, dim)

    coll = Collection(segments, reflen=reflen, linestyles=linestyles,
                      zorder=zorder)
    set_colors(colors, coll, cmap, norm)
    coll.update(kwargs)

    if dim == 2:
        axes.add_collection(coll)
    else:
        axes.add_collection3d(coll)

    return coll


def output_fig(fig, output_mode='auto', file=None, savefile_opts=None,
               show=True):
    """Output a matplotlib figure using a given output mode.

    Parameters
    ----------
    fig : matplotlib.figure.Figure instance
        The figure to be output.
    output_mode : string
        The output mode to be used.  Can be one of the following:
        'pyplot' : attach the figure to pyplot, with the same behavior as if
        pyplot.plot was called to create this figure.
        'return' : attach a `FigureCanvasAgg` to the figure and return it.
        'file' : same as 'return', but also save the figure into a file.
        'auto' : if fname is given, save to a file, otherwise like pyplot
        is imported, attach to pyplot, otherwise just return.  See also the
        notes below.
    file : string or a file object
        The name of the target file or the target file itself
        (opened for writing).
    savefile_opts : (list, dict) or None
        args and kwargs passed to `print_figure` of ``matplotlib``
    show : bool
        Whether to call ``matplotlib.pyplot.show()``.  Only has an effect if the
        output uses pyplot.

    Notes
    -----
    The behavior of this function producing a file is different from that of
    matplotlib in that the `dpi` attribute of the figure is used by defaul
    instead of the matplotlib config setting.
    """
    if not mpl_available:
        raise RuntimeError('matplotlib is not installed.')

    # We import backends and pyplot only at the last possible moment (=now)
    # because this has the side effect of selecting the matplotlib backend for
    # good.  Warn if backend has not been set yet.  This check is the same as
    # the one performed inside matplotlib.use.
    if 'matplotlib.backends' not in sys.modules:
        warnings.warn("Kwant's plotting functions have\nthe side effect of "
                      "selecting the matplotlib backend. To avoid this "
                      "warning,\nimport matplotlib.pyplot, "
                      "matplotlib.backends or call matplotlib.use().",
                      RuntimeWarning, stacklevel=3)

    if output_mode == 'auto':
        output_mode = 'pyplot' if file is None else 'file'
    if output_mode == 'pyplot':
        from matplotlib import pyplot
        fake_fig = pyplot.figure()
        fake_fig.canvas.figure = fig
        fig.canvas = fake_fig.canvas
        for ax in fig.axes:
            try:
                ax.mouse_init()  # Make 3D interface interactive.
            except AttributeError:
                pass
        if show:
            pyplot.show()
    elif output_mode in ['return', 'file']:
        from matplotlib.backends.backend_agg import FigureCanvasAgg
        fig.canvas = FigureCanvasAgg(fig)
        if output_mode == 'file':
            if savefile_opts is None:
                savefile_opts = ([], {})
            if 'dpi' not in savefile_opts[1]:
                savefile_opts[1]['dpi'] = fig.dpi
            fig.canvas.print_figure(file, *savefile_opts[0], **savefile_opts[1])
    else:
        raise ValueError('Unknown output_mode')
    return fig


# Extracting necessary data from the system.

def sys_leads_sites(sys, num_lead_cells=2):
    """Return all the sites of the system and of the leads as a list.

    Parameters
    ----------
    sys : kwant.builder.Builder or kwant.system.System instance
        The system, sites of which should be returned.
    num_lead_cells : integer
        The number of times lead sites from each lead should be returned.
        This is useful for showing several unit cells of the lead next to the
        system.

    Returns
    -------
    sites : list of (site, lead_number, copy_number) tuples
        A site is a `~kwant.builder.Site` instance if the system is not finalized,
        and an integer otherwise.  For system sites `lead_number` is `None` and
        `copy_number` is `0`, for leads both are integers.
    lead_cells : list of slices
        `lead_cells[i]` gives the position of all the coordinates of lead
        `i` within `sites`.

    Notes
    -----
    Leads are only supported if they are of the same type as the original
    system, i.e.  sites of `~kwant.builder.BuilderLead` leads are returned with an
    unfinalized system, and sites of ``system.InfiniteSystem`` leads are
    returned with a finalized system.
    """
    syst = sys  # for naming consistency within function bodies
    lead_cells = []
    if isinstance(syst, builder.Builder):
        sites = [(site, None, 0) for site in syst.sites()]
        for leadnr, lead in enumerate(syst.leads):
            start = len(sites)
            if hasattr(lead, 'builder') and len(lead.interface):
                sites.extend(((site, leadnr, i) for site in
                              lead.builder.sites() for i in
                              range(num_lead_cells)))
            lead_cells.append(slice(start, len(sites)))
    elif isinstance(syst, system.FiniteSystem):
        sites = [(i, None, 0) for i in range(syst.graph.num_nodes)]
        for leadnr, lead in enumerate(syst.leads):
            start = len(sites)
            # We will only plot leads with a graph and with a symmetry.
            if (hasattr(lead, 'graph') and hasattr(lead, 'symmetry') and
                len(syst.lead_interfaces[leadnr])):
                sites.extend(((site, leadnr, i) for site in
                              range(lead.cell_size) for i in
                              range(num_lead_cells)))
            lead_cells.append(slice(start, len(sites)))
    else:
        raise TypeError('Unrecognized system type.')
    return sites, lead_cells


def sys_leads_pos(sys, site_lead_nr):
    """Return an array of positions of sites in a system.

    Parameters
    ----------
    sys : `kwant.builder.Builder` or `kwant.system.System` instance
        The system, coordinates of sites of which should be returned.
    site_lead_nr : list of `(site, leadnr, copynr)` tuples
        Output of `sys_leads_sites` applied to the system.

    Returns
    -------
    coords : numpy.ndarray of floats
        Array of coordinates of the sites.

    Notes
    -----
    This function uses `site.pos` property to get the position of a builder
    site and `sys.pos(sitenr)` for finalized systems.  This function requires
    that all the positions of all the sites have the same dimensionality.
    """

    # Note about efficiency (also applies to sys_leads_hoppings_pos)
    # NumPy is really slow when making a NumPy array from a tinyarray
    # (buffer interface seems very slow). It's much faster to first
    # convert to a tuple and then to convert to numpy array ...

    syst = sys  # for naming consistency inside function bodies
    is_builder = isinstance(syst, builder.Builder)
    num_lead_cells = site_lead_nr[-1][2] + 1
    if is_builder:
        pos = np.array(ta.array([i[0].pos for i in site_lead_nr]))
    else:
        syst_from_lead = lambda lead: (syst if (lead is None)
                                      else syst.leads[lead])
        pos = np.array(ta.array([syst_from_lead(i[1]).pos(i[0])
                                 for i in site_lead_nr]))
    if pos.dtype == object:  # Happens if not all the pos are same length.
        raise ValueError("pos attribute of the sites does not have consistent"
                         " values.")
    dim = pos.shape[1]

    def get_vec_domain(lead_nr):
        if lead_nr is None:
            return np.zeros((dim,)), 0
        if is_builder:
            sym = syst.leads[lead_nr].builder.symmetry
            try:
                site = syst.leads[lead_nr].interface[0]
            except IndexError:
                return (0, 0)
        else:
            try:
                sym = syst.leads[lead_nr].symmetry
                site = syst.sites[syst.lead_interfaces[lead_nr][0]]
            except (AttributeError, IndexError):
                # empty leads, or leads without symmetry aren't drawn anyways
                return (0, 0)
        dom = sym.which(site)[0] + 1
        # Conversion to numpy array here useful for efficiency
        vec = np.array(sym.periods)[0]
        return vec, dom
    vecs_doms = dict((i, get_vec_domain(i)) for i in range(len(syst.leads)))
    vecs_doms[None] = np.zeros((dim,)), 0
    for k, v in vecs_doms.items():
        vecs_doms[k] = [v[0] * i for i in range(v[1], v[1] + num_lead_cells)]
    pos += [vecs_doms[i[1]][i[2]] for i in site_lead_nr]
    return pos


def sys_leads_hoppings(sys, num_lead_cells=2):
    """Return all the hoppings of the system and of the leads as an iterator.

    Parameters
    ----------
    sys : kwant.builder.Builder or kwant.system.System instance
        The system, sites of which should be returned.
    num_lead_cells : integer
        The number of times lead sites from each lead should be returned.
        This is useful for showing several unit cells of the lead next to the
        system.

    Returns
    -------
    hoppings : list of (hopping, lead_number, copy_number) tuples
        A site is a `~kwant.builder.Site` instance if the system is not finalized,
        and an integer otherwise.  For system sites `lead_number` is `None` and
        `copy_number` is `0`, for leads both are integers.
    lead_cells : list of slices
        `lead_cells[i]` gives the position of all the coordinates of lead
        `i` within `hoppings`.

    Notes
    -----
    Leads are only supported if they are of the same type as the original
    system, i.e.  hoppings of `~kwant.builder.BuilderLead` leads are returned with an
    unfinalized system, and hoppings of `~kwant.system.InfiniteSystem` leads are
    returned with a finalized system.
    """

    syst = sys  # for naming consistency inside function bodies
    hoppings = []
    lead_cells = []
    if isinstance(syst, builder.Builder):
        hoppings.extend(((hop, None, 0) for hop in syst.hoppings()))

        def lead_hoppings(lead):
            sym = lead.symmetry
            for site2, site1 in lead.hoppings():
                shift1 = sym.which(site1)[0]
                shift2 = sym.which(site2)[0]
                # We need to make sure that the hopping is between a site in a
                # fundamental domain and a site with a negative domain.  The
                # direction of the hopping is chosen arbitrarily
                # NOTE(Anton): This may need to be revisited with the future
                # builder format changes.
                shift = max(shift1, shift2)
                yield sym.act([-shift], site2), sym.act([-shift], site1)

        for leadnr, lead in enumerate(syst.leads):
            start = len(hoppings)
            if hasattr(lead, 'builder') and len(lead.interface):
                hoppings.extend(((hop, leadnr, i) for hop in
                                 lead_hoppings(lead.builder) for i in
                                 range(num_lead_cells)))
            lead_cells.append(slice(start, len(hoppings)))
    elif isinstance(syst, system.System):
        def ll_hoppings(syst):
            for i in range(syst.graph.num_nodes):
                for j in syst.graph.out_neighbors(i):
                    if i < j:
                        yield i, j

        hoppings.extend(((hop, None, 0) for hop in ll_hoppings(syst)))
        for leadnr, lead in enumerate(syst.leads):
            start = len(hoppings)
            # We will only plot leads with a graph and with a symmetry.
            if (hasattr(lead, 'graph') and hasattr(lead, 'symmetry') and
                len(syst.lead_interfaces[leadnr])):
                hoppings.extend(((hop, leadnr, i) for hop in ll_hoppings(lead)
                                 for i in range(num_lead_cells)))
            lead_cells.append(slice(start, len(hoppings)))
    else:
        raise TypeError('Unrecognized system type.')
    return hoppings, lead_cells


def sys_leads_hopping_pos(sys, hop_lead_nr):
    """Return arrays of coordinates of all hoppings in a system.

    Parameters
    ----------
    sys : ``~kwant.builder.Builder`` or ``~kwant.system.System`` instance
        The system, coordinates of sites of which should be returned.
    hoppings : list of ``(hopping, leadnr, copynr)`` tuples
        Output of `sys_leads_hoppings` applied to the system.

    Returns
    -------
    coords : (end_site, start_site): tuple of NumPy arrays of floats
        Array of coordinates of the hoppings.  The first half of coordinates
        in each array entry are those of the first site in the hopping, the
        last half are those of the second site.

    Notes
    -----
    This function uses ``site.pos`` property to get the position of a builder
    site and ``sys.pos(sitenr)`` for finalized systems.  This function requires
    that all the positions of all the sites have the same dimensionality.
    """

    syst = sys  # for naming consistency inside function bodies
    is_builder = isinstance(syst, builder.Builder)
    if len(hop_lead_nr) == 0:
        return np.empty((0, 3)), np.empty((0, 3))
    num_lead_cells = hop_lead_nr[-1][2] + 1
    if is_builder:
        pos = np.array(ta.array([ta.array(tuple(i[0][0].pos) +
                                          tuple(i[0][1].pos)) for i in
                                 hop_lead_nr]))
    else:
        syst_from_lead = lambda lead: (syst if (lead is None) else
                                      syst.leads[lead])
        pos = ta.array([ta.array(tuple(syst_from_lead(i[1]).pos(i[0][0])) +
                                 tuple(syst_from_lead(i[1]).pos(i[0][1]))) for i
                        in hop_lead_nr])
        pos = np.array(pos)
    if pos.dtype == object:  # Happens if not all the pos are same length.
        raise ValueError("pos attribute of the sites does not have consistent"
                         " values.")
    dim = pos.shape[1]

    def get_vec_domain(lead_nr):
        if lead_nr is None:
            return np.zeros((dim,)), 0
        if is_builder:
            sym = syst.leads[lead_nr].builder.symmetry
            try:
                site = syst.leads[lead_nr].interface[0]
            except IndexError:
                return (0, 0)
        else:
            try:
                sym = syst.leads[lead_nr].symmetry
                site = syst.sites[syst.lead_interfaces[lead_nr][0]]
            except (AttributeError, IndexError):
                # empyt leads or leads without symmetry are not drawn anyways
                return (0, 0)
        dom = sym.which(site)[0] + 1
        vec = np.array(sym.periods)[0]
        return np.r_[vec, vec], dom

    vecs_doms = dict((i, get_vec_domain(i)) for i in range(len(syst.leads)))
    vecs_doms[None] = np.zeros((dim,)), 0
    for k, v in vecs_doms.items():
        vecs_doms[k] = [v[0] * i for i in range(v[1], v[1] + num_lead_cells)]
    pos += [vecs_doms[i[1]][i[2]] for i in hop_lead_nr]
    return np.copy(pos[:, : dim // 2]), np.copy(pos[:, dim // 2:])


# Useful plot functions (to be extended).

defaults = {'site_symbol': {2: 'o', 3: 'o'},
            'site_size': {2: 0.25, 3: 0.5},
            'site_color': {2: 'black', 3: 'white'},
            'site_edgecolor': {2: 'black', 3: 'black'},
            'site_lw': {2: 0, 3: 0.1},
            'hop_color': {2: 'black', 3: 'black'},
            'hop_lw': {2: 0.1, 3: 0},
            'lead_color': {2: 'red', 3: 'red'}}


def plot(sys, num_lead_cells=2, unit='nn',
         site_symbol=None, site_size=None,
         site_color=None, site_edgecolor=None, site_lw=None,
         hop_color=None, hop_lw=None,
         lead_site_symbol=None, lead_site_size=None, lead_color=None,
         lead_site_edgecolor=None, lead_site_lw=None,
         lead_hop_lw=None, pos_transform=None,
         cmap='gray', colorbar=True, file=None,
         show=True, dpi=None, fig_size=None, ax=None):
    """Plot a system in 2 or 3 dimensions.

    An alias exists for this common name: ``kwant.plot``.

    Parameters
    ----------
    sys : kwant.builder.Builder or kwant.system.FiniteSystem
        A system to be plotted.
    num_lead_cells : int
        Number of lead copies to be shown with the system.
    unit : 'nn', 'pt', or float
        The unit used to specify symbol sizes and linewidths.
        Possible choices are:

        - 'nn': unit is the shortest hopping or a typical nearst neighbor
          distance in the system if there are no hoppings.  This means that
          symbol sizes/linewidths will scale as the zoom level of the figure is
          changed.  Very short distances are discarded before searching for the
          shortest.  This choice means that the symbols will scale if the
          figure is zoomed.
        - 'pt': unit is points (point = 1/72 inch) in figure space.  This means
          that symbols and linewidths will always be drawn with the same size
          independent of zoom level of the plot.
        - float: sizes are given in units of this value in real (system) space,
          and will accordingly scale as the plot is zoomed.

        The default value is 'nn', which allows to ensure that the images
        neighboring sites do not overlap.

    site_symbol : symbol specification, function, array, or `None`
        Symbol used for representing a site in the plot. Can be specified as

        - 'o': circle with radius of 1 unit.
        - 's': square with inner circle radius of 1 unit.
        - ``('p', nvert, angle)``: regular polygon with ``nvert`` vertices,
          rotated by ``angle``. ``angle`` is given in degrees, and ``angle=0``
          corresponds to one edge of the polygon pointing upward. The
          radius of the inner circle is 1 unit.
        - 'no symbol': no symbol is plotted.
        - 'S', `('P', nvert, angle)`: as the lower-case variants described
          above, but with an area equal to a circle of radius 1. (Makes
          the visual size of the symbol equal to the size of a circle with
          radius 1).
        - matplotlib.path.Path instance.

        Instead of a single symbol, different symbols can be specified
        for different sites by passing a function that returns a valid
        symbol specification for each site, or by passing an array of
        symbols specifications (only for kwant.system.FiniteSystem).
    site_size : number, function, array, or `None`
        Relative (linear) size of the site symbol.
    site_color : ``matplotlib`` color description, function, array, or `None`
        A color used for plotting a site in the system. If a colormap is used,
        it should be a function returning single floats or a one-dimensional
        array of floats. By default sites are colored by their site family,
        using the current matplotlib color cycle.
    site_edgecolor : ``matplotlib`` color description, function, array, or `None`
        Color used for plotting the edges of the site symbols. Only
        valid matplotlib color descriptions are allowed (and no
        combination of floats and colormap as for site_color).
    site_lw : number, function, array, or `None`
        Linewidth of the site symbol edges.
    hop_color : ``matplotlib`` color description or a function
        Same as `site_color`, but for hoppings.  A function is passed two sites
        in this case. (arrays are not allowed in this case).
    hop_lw : number, function, or `None`
        Linewidth of the hoppings.
    lead_site_symbol : symbol specification or `None`
        Symbol to be used for the leads. See `site_symbol` for allowed
        specifications. Note that for leads, only constants
        (i.e. no functions or arrays) are allowed. If None, then
        `site_symbol` is used if it is constant (i.e. no function or array),
        the default otherwise. The same holds for the other lead properties
        below.
    lead_site_size : number or `None`
        Relative (linear) size of the lead symbol
    lead_color : ``matplotlib`` color description or `None`
        For the leads, `num_lead_cells` copies of the lead unit cell
        are plotted. They are plotted in color fading from `lead_color`
        to white (alpha values in `lead_color` are supported) when moving
        from the system into the lead. Is also applied to the
        hoppings.
    lead_site_edgecolor : ``matplotlib`` color description or `None`
        Color of the symbol edges (no fading done).
    lead_site_lw : number or `None`
        Linewidth of the lead symbols.
    lead_hop_lw : number or `None`
        Linewidth of the lead hoppings.
    cmap : ``matplotlib`` color map or a sequence of two color maps or `None`
        The color map used for sites and optionally hoppings.
    pos_transform : function or `None`
        Transformation to be applied to the site position.
    colorbar : bool
        Whether to show a colorbar if colormap is used. Ignored if `ax` is
        provided.
    file : string or file object or `None`
        The output file.  If `None`, output will be shown instead.
    show : bool
        Whether ``matplotlib.pyplot.show()`` is to be called, and the output is
        to be shown immediately.  Defaults to `True`.
    dpi : float or `None`
        Number of pixels per inch.  If not set the ``matplotlib`` default is
        used.
    fig_size : tuple or `None`
        Figure size `(width, height)` in inches.  If not set, the default
        ``matplotlib`` value is used.
    ax : ``matplotlib.axes.Axes`` instance or `None`
        If `ax` is not `None`, no new figure is created, but the plot is done
        within the existing Axes `ax`. in this case, `file`, `show`, `dpi`
        and `fig_size` are ignored.

    Returns
    -------
    fig : matplotlib figure
        A figure with the output if `ax` is not set, else None.

    Notes
    -----
    - If `None` is passed for a plot property, a default value depending on
      the dimension is chosen. Typically, the default values result in
      acceptable plots.

    - The meaning of "site" depends on whether the system to be plotted is a
      builder or a low level system.  For builders, a site is a
      kwant.builder.Site object.  For low level systems, a site is an integer
      -- the site number.

    - color and symbol definitions may be tuples, but not lists or arrays.
      Arrays of values (linewidths, colors, sizes) may not be tuples.

    - The dimensionality of the plot (2D vs 3D) is inferred from the coordinate
      array.  If there are more than three coordinates, only the first three
      are used.  If there is just one coordinate, the second one is padded with
      zeros.

    - The system is scaled to fit the smaller dimension of the figure, given
      its aspect ratio.

    """
    if not mpl_available:
        raise RuntimeError("matplotlib was not found, but is required "
                           "for plot()")

    syst = sys  # for naming consistency inside function bodies
    # Generate data.
    sites, lead_sites_slcs = sys_leads_sites(syst, num_lead_cells)
    n_syst_sites = sum(i[1] is None for i in sites)
    sites_pos = sys_leads_pos(syst, sites)
    hops, lead_hops_slcs = sys_leads_hoppings(syst, num_lead_cells)
    n_syst_hops = sum(i[1] is None for i in hops)
    end_pos, start_pos = sys_leads_hopping_pos(syst, hops)

    # Choose plot type.
    def resize_to_dim(array):
        if array.shape[1] != dim:
            ar = np.zeros((len(array), dim), dtype=float)
            ar[:, : min(dim, array.shape[1])] = array[
                :, : min(dim, array.shape[1])]
            return ar
        else:
            return array

    loc = locals()

    def check_length(name):
        value = loc[name]
        if name in ('site_size', 'site_lw') and isinstance(value, tuple):
            raise TypeError('{0} may not be a tuple, use list or '
                            'array instead.'.format(name))
        if isinstance(value, (str, tuple)):
            return
        try:
            if len(value) != n_syst_sites:
                raise ValueError('Length of {0} is not equal to number of '
                                 'system sites.'.format(name))
        except TypeError:
            pass

    for name in ['site_symbol', 'site_size', 'site_color', 'site_edgecolor',
                 'site_lw']:
        check_length(name)

    # Apply transformations to the data
    if pos_transform is not None:
        sites_pos = np.apply_along_axis(pos_transform, 1, sites_pos)
        end_pos = np.apply_along_axis(pos_transform, 1, end_pos)
        start_pos = np.apply_along_axis(pos_transform, 1, start_pos)

    dim = 3 if (sites_pos.shape[1] == 3) else 2
    if dim == 3 and not has3d:
        raise RuntimeError("Installed matplotlib does not support 3d plotting")
    sites_pos = resize_to_dim(sites_pos)
    end_pos = resize_to_dim(end_pos)
    start_pos = resize_to_dim(start_pos)

    # Determine the reference length.
    if unit == 'pt':
        reflen = None
    elif unit == 'nn':
        if n_syst_hops:
            # If hoppings are present use their lengths to determine the
            # minimal one.
            distances = end_pos - start_pos
        else:
            # If no hoppings are present, use for the same purpose distances
            # from ten randomly selected points to the remaining points in the
            # system.
            points = _sample_array(sites_pos, 10).T
            distances = (sites_pos.T.reshape(1, -1, dim) -
                         points.reshape(-1, 1, dim)).reshape(-1, dim)
        distances = np.sort(np.sum(distances**2, axis=1))
        # Then check if distances are present that are way shorter than the
        # longest one. Then take first distance longer than these short
        # ones. This heuristic will fail for too large systems, or systems with
        # hoppings that vary by orders and orders of magnitude, but for sane
        # cases it will work.
        long_dist_coord = np.searchsorted(distances, 1e-16 * distances[-1])
        reflen = sqrt(distances[long_dist_coord])

    else:
        # The last allowed value is float-compatible.
        try:
            reflen = float(unit)
        except:
            raise ValueError('Invalid value of unit argument.')

    # make all specs proper: either constant or lists/np.arrays:
    def make_proper_site_spec(spec, fancy_indexing=False):
        if callable(spec):
            spec = [spec(i[0]) for i in sites if i[1] is None]
        if (fancy_indexing and isarray(spec)
            and not isinstance(spec, np.ndarray)):
            try:
                spec = np.asarray(spec)
            except:
                spec = np.asarray(spec, dtype='object')
        return spec

    def make_proper_hop_spec(spec, fancy_indexing=False):
        if callable(spec):
            spec = [spec(*i[0]) for i in hops if i[1] is None]
        if (fancy_indexing and isarray(spec)
            and not isinstance(spec, np.ndarray)):
            try:
                spec = np.asarray(spec)
            except:
                spec = np.asarray(spec, dtype='object')
        return spec

    site_symbol = make_proper_site_spec(site_symbol)
    if site_symbol is None: site_symbol = defaults['site_symbol'][dim]
    # separate different symbols (not done in 3D, the separation
    # would mess up sorting)
    if (isarray(site_symbol) and dim != 3 and
        (len(site_symbol) != 3 or site_symbol[0] not in ('p', 'P'))):
        symbol_dict = defaultdict(list)
        for i, symbol in enumerate(site_symbol):
            symbol_dict[symbol].append(i)
        symbol_slcs = []
        for symbol, indx in symbol_dict.items():
            symbol_slcs.append((symbol, np.array(indx)))
        fancy_indexing = True
    else:
        symbol_slcs = [(site_symbol, slice(n_syst_sites))]
        fancy_indexing = False

    if site_color is None:
        cycle = (x['color'] for x in matplotlib.rcParams['axes.prop_cycle'])
        if isinstance(syst, (builder.FiniteSystem, builder.InfiniteSystem)):
            # Skipping the leads for brevity.
            families = sorted({site.family for site in syst.sites})
            color_mapping = dict(zip(families, cycle))
            def site_color(site):
                return color_mapping[syst.sites[site].family]
        elif isinstance(syst, builder.Builder):
            families = sorted({site[0].family for site in sites})
            color_mapping = dict(zip(families, cycle))
            def site_color(site):
                return color_mapping[site.family]
        else:
            # Unknown finalized system, no sites access.
            site_color = defaults['site_color'][dim]

    site_size = make_proper_site_spec(site_size, fancy_indexing)
    site_color = make_proper_site_spec(site_color, fancy_indexing)
    site_edgecolor = make_proper_site_spec(site_edgecolor, fancy_indexing)
    site_lw = make_proper_site_spec(site_lw, fancy_indexing)

    hop_color = make_proper_hop_spec(hop_color)
    hop_lw = make_proper_hop_spec(hop_lw)

    # Choose defaults depending on dimension, if None was given
    if site_size is None: site_size = defaults['site_size'][dim]
    if site_edgecolor is None:
        site_edgecolor = defaults['site_edgecolor'][dim]
    if site_lw is None: site_lw = defaults['site_lw'][dim]

    if hop_color is None: hop_color = defaults['hop_color'][dim]
    if hop_lw is None: hop_lw = defaults['hop_lw'][dim]

    # if symbols are split up into different collections,
    # the colormapping will fail without normalization
    norm = None
    if len(symbol_slcs) > 1:
        try:
            if site_color.ndim == 1 and len(site_color) == n_syst_sites:
                site_color = np.asarray(site_color, dtype=float)
                norm = matplotlib.colors.Normalize(site_color.min(),
                                                   site_color.max())
        except:
            pass

    # take spec also for lead, if it's not a list/array, default, otherwise
    if lead_site_symbol is None:
        lead_site_symbol = (site_symbol if not isarray(site_symbol)
                            else defaults['site_symbol'][dim])
    if lead_site_size is None:
        lead_site_size = (site_size if not isarray(site_size)
                          else defaults['site_size'][dim])
    if lead_color is None:
        lead_color = defaults['lead_color'][dim]
    lead_color = matplotlib.colors.colorConverter.to_rgba(lead_color)

    if lead_site_edgecolor is None:
        lead_site_edgecolor = (site_edgecolor if not isarray(site_edgecolor)
                               else defaults['site_edgecolor'][dim])
    if lead_site_lw is None:
        lead_site_lw = (site_lw if not isarray(site_lw)
                        else defaults['site_lw'][dim])
    if lead_hop_lw is None:
        lead_hop_lw = (hop_lw if not isarray(hop_lw)
                       else defaults['hop_lw'][dim])

    hop_cmap = None
    if not isinstance(cmap, str):
        try:
            cmap, hop_cmap = cmap
        except TypeError:
            pass

    # make a new figure unless axes specified
    if not ax:
        fig = _make_figure(dpi, fig_size)
        if dim == 2:
            ax = fig.add_subplot(1, 1, 1, aspect='equal')
            ax.set_xmargin(0.05)
            ax.set_ymargin(0.05)
        else:
            warnings.filterwarnings('ignore', message=r'.*rotation.*')
            ax = fig.add_subplot(1, 1, 1, projection='3d')
            warnings.resetwarnings()
    else:
        fig = None

    # plot system sites and hoppings
    for symbol, slc in symbol_slcs:
        size = site_size[slc] if isarray(site_size) else site_size
        col = site_color[slc] if isarray(site_color) else site_color
        edgecol = (site_edgecolor[slc] if isarray(site_edgecolor) else
                   site_edgecolor)
        lw = site_lw[slc] if isarray(site_lw) else site_lw

        symbol_coll = symbols(ax, sites_pos[slc], size=size,
                              reflen=reflen, symbol=symbol,
                              facecolor=col, edgecolor=edgecol,
                              linewidth=lw, cmap=cmap, norm=norm, zorder=2)

    end, start = end_pos[: n_syst_hops], start_pos[: n_syst_hops]
    line_coll = lines(ax, end, start, reflen, hop_color, linewidths=hop_lw,
                      zorder=1, cmap=hop_cmap)

    # plot lead sites and hoppings
    norm = matplotlib.colors.Normalize(-0.5, num_lead_cells - 0.5)
    cmap_from_list = matplotlib.colors.LinearSegmentedColormap.from_list
    lead_cmap = cmap_from_list(None, [lead_color, (1, 1, 1, lead_color[3])])

    for sites_slc, hops_slc in zip(lead_sites_slcs, lead_hops_slcs):
        lead_site_colors = np.array([i[2] for i in sites[sites_slc]],
                                    dtype=float)

        # Note: the previous version of the code had in addition this
        # line in the 3D case:
        # lead_site_colors = 1 / np.sqrt(1. + lead_site_colors)
        symbols(ax, sites_pos[sites_slc], size=lead_site_size, reflen=reflen,
                symbol=lead_site_symbol, facecolor=lead_site_colors,
                edgecolor=lead_site_edgecolor, linewidth=lead_site_lw,
                cmap=lead_cmap, zorder=2, norm=norm)

        lead_hop_colors = np.array([i[2] for i in hops[hops_slc]], dtype=float)

        # Note: the previous version of the code had in addition this
        # line in the 3D case:
        # lead_hop_colors = 1 / np.sqrt(1. + lead_hop_colors)
        end, start = end_pos[hops_slc], start_pos[hops_slc]
        lines(ax, end, start, reflen, lead_hop_colors, linewidths=lead_hop_lw,
              cmap=lead_cmap, norm=norm, zorder=1)

    min_ = np.min(sites_pos, 0)
    max_ = np.max(sites_pos, 0)
    m = (min_ + max_) / 2
    if dim == 2:
        w = np.max([(max_ - min_) / 2, (reflen, reflen)], axis=0)
        ax.update_datalim((m - w, m + w))
        ax.autoscale_view(tight=True)
    else:
        # make axis limits the same in all directions
        # (3D only works decently for equal aspect ratio. Since
        #  this doesn't work out of the box in mplot3d, this is a
        #  workaround)
        w = np.max(max_ - min_) / 2
        ax.auto_scale_xyz(*[(i - w, i + w) for i in m], had_data=True)

    # add separate colorbars for symbols and hoppings if ncessary
    if symbol_coll.get_array() is not None and colorbar and fig is not None:
        fig.colorbar(symbol_coll)
    if line_coll.get_array() is not None and colorbar and fig is not None:
        fig.colorbar(line_coll)

    if fig is not None:
        return output_fig(fig, file=file, show=show)


def mask_interpolate(coords, values, a=None, method='nearest', oversampling=3):
    """Interpolate a scalar function in vicinity of given points.

    Create a masked array corresponding to interpolated values of the function
    at points lying not further than a certain distance from the original
    data points provided.

    Parameters
    ----------
    coords : np.ndarray
        An array with site coordinates.
    values : np.ndarray
        An array with the values from which the interpolation should be built.
    a : float, optional
        Reference length.  If not given, it is determined as a typical
        nearest neighbor distance.
    method : string, optional
        Passed to ``scipy.interpolate.griddata``: "nearest" (default), "linear",
        or "cubic"
    oversampling : integer, optional
        Number of pixels per reference length.  Defaults to 3.

    Returns
    -------
    array : 2d NumPy array
        The interpolated values.
    min, max : vectors
        The real-space coordinates of the two extreme ([0, 0] and [-1, -1])
        points of ``array``.

    Notes
    -----
    - `min` and `max` are chosen such that when plotting a system on a square
      lattice and `oversampling` is set to an odd integer, each site will lie
      exactly at the center of a pixel of the output array.

    - When plotting a system on a square lattice and `method` is "nearest", it
      makes sense to set `oversampling` to ``1``.  Then, each site will
      correspond to exactly one pixel in the resulting array.
    """
    # Build the bounding box.
    cmin, cmax = coords.min(0), coords.max(0)

    tree = spatial.cKDTree(coords)

    # Select 10 sites to compare -- comparing them all is too costly.
    points = _sample_array(coords, 10)
    min_dist = np.min(tree.query(points, 2)[0][:, 1])
    if min_dist < 1e-6 * np.linalg.norm(cmax - cmin):
        warnings.warn("Some sites have nearly coinciding positions, "
                      "interpolation may be confusing.",
                      RuntimeWarning, stacklevel=2)

    if a is None:
        a = min_dist

    if a < 1e-6 * np.linalg.norm(cmax - cmin):
        raise ValueError("The reference distance a is too small.")

    if len(coords) != len(values):
        raise ValueError("The number of sites doesn't match the number of"
                         "provided values.")

    shape = (((cmax - cmin) / a + 1) * oversampling).round()
    delta = 0.5 * (oversampling - 1) * a / oversampling
    cmin -= delta
    cmax += delta
    dims = tuple(slice(cmin[i], cmax[i], 1j * shape[i]) for i in
                 range(len(cmin)))
    grid = tuple(np.ogrid[dims])
    img = interpolate.griddata(coords, values, grid, method)
    mask = np.mgrid[dims].reshape(len(cmin), -1).T
    # The numerical values in the following line are optimized for the common
    # case of a square lattice:
    # * 0.99 makes sure that non-masked pixels and sites correspond 1-by-1 to
    #   each other when oversampling == 1.
    # * 0.4 (which is just below sqrt(2) - 1) makes tree.query() exact.
    mask = tree.query(mask, eps=0.4)[0] > 0.99 * a

    return np.ma.masked_array(img, mask), cmin, cmax


def map(sys, value, colorbar=True, cmap=None, vmin=None, vmax=None, a=None,
        method='nearest', oversampling=3, num_lead_cells=0, file=None,
        show=True, dpi=None, fig_size=None, ax=None, pos_transform=None,
        background='#e0e0e0'):
    """Show interpolated map of a function defined for the sites of a system.

    Create a pixmap representation of a function of the sites of a system by
    calling `~kwant.plotter.mask_interpolate` and show this pixmap using
    matplotlib.

    Parameters
    ----------
    sys : kwant.system.FiniteSystem or kwant.builder.Builder
        The system for whose sites `value` is to be plotted.
    value : function or list
        Function which takes a site and returns a value if the system is a
        builder, or a list of function values for each system site of the
        finalized system.
    colorbar : bool, optional
        Whether to show a color bar if numerical data has to be plotted.
        Defaults to `True`. If `ax` is provided, the colorbar is never plotted.
    cmap : ``matplotlib`` color map or `None`
        The color map used for sites and optionally hoppings, if `None`,
        ``matplotlib`` default is used.
    vmin : float, optional
        The lower saturation limit for the colormap; values returned by
        `value` which are smaller than this will saturate
    vmax : float, optional
        The upper saturation limit for the colormap; valued returned by
        `value` which are larger than this will saturate
    a : float, optional
        Reference length.  If not given, it is determined as a typical
        nearest neighbor distance.
    method : string, optional
        Passed to ``scipy.interpolate.griddata``: "nearest" (default), "linear",
        or "cubic"
    oversampling : integer, optional
        Number of pixels per reference length.  Defaults to 3.
    num_lead_cells : integer, optional
        number of lead unit cells that should be plotted to indicate
        the position of leads. Defaults to 0.
    file : string or file object or `None`
        The output file.  If `None`, output will be shown instead.
    show : bool
        Whether ``matplotlib.pyplot.show()`` is to be called, and the output is
        to be shown immediately.  Defaults to `True`.
    ax : ``matplotlib.axes.Axes`` instance or `None`
        If `ax` is not `None`, no new figure is created, but the plot is done
        within the existing Axes `ax`. in this case, `file`, `show`, `dpi`
        and `fig_size` are ignored.
    pos_transform : function or `None`
        Transformation to be applied to the site position.
    background : matplotlib color spec
        Areas without sites are filled with this color.

    Returns
    -------
    fig : matplotlib figure
        A figure with the output if `ax` is not set, else None.

    Notes
    -----
    - When plotting a system on a square lattice and `method` is "nearest", it
      makes sense to set `oversampling` to ``1``.  Then, each site will
      correspond to exactly one pixel.
    """

    if not mpl_available:
        raise RuntimeError("matplotlib was not found, but is required "
                           "for map()")

    syst = sys  # for naming consistency inside function bodies
    sites = sys_leads_sites(syst, 0)[0]
    coords = sys_leads_pos(syst, sites)

    if pos_transform is not None:
        coords = np.apply_along_axis(pos_transform, 1, coords)

    if coords.shape[1] != 2:
        raise ValueError('Only 2D systems can be plotted this way.')

    if callable(value):
        value = [value(site[0]) for site in sites]
    else:
        if not isinstance(syst, system.FiniteSystem):
            raise ValueError('List of values is only allowed as input '
                             'for finalized systems.')
    value = np.array(value)
    with _common.reraise_warnings():
        img, min, max = mask_interpolate(coords, value, a, method, oversampling)
    border = 0.5 * (max - min) / (np.asarray(img.shape) - 1)
    min -= border
    max += border
    if ax is None:
        fig = _make_figure(dpi, fig_size)
        ax = fig.add_subplot(1, 1, 1, aspect='equal')
    else:
        fig = None

    if cmap is None:
        cmap = _colormaps.kwant_red

    # Note that we tell imshow to show the array created by mask_interpolate
    # faithfully and not to interpolate by itself another time.
    image = ax.imshow(img.T, extent=(min[0], max[0], min[1], max[1]),
                      origin='lower', interpolation='none', cmap=cmap,
                      vmin=vmin, vmax=vmax)
    if num_lead_cells:
        plot(syst, num_lead_cells, site_symbol='no symbol', hop_lw=0,
             lead_site_symbol='s', lead_site_size=0.501, lead_site_lw=0,
             lead_hop_lw=0, lead_color='black', colorbar=False, ax=ax)

    ax.patch.set_facecolor(background)

    if colorbar and fig is not None:
        fig.colorbar(image)

    if fig is not None:
        return output_fig(fig, file=file, show=show)


def bands(sys, args=(), momenta=65, file=None, show=True, dpi=None,
          fig_size=None, ax=None, *, params=None):
    """Plot band structure of a translationally invariant 1D system.

    Parameters
    ----------
    sys : kwant.system.InfiniteSystem
        A system bands of which are to be plotted.
    args : tuple, defaults to empty
        Positional arguments to pass to the ``hamiltonian`` method.
        Mutally exclusive with 'params'.
    momenta : int or 1D array-like
        Either a number of sampling points on the interval [-pi, pi], or an
        array of points at which the band structure has to be evaluated.
    file : string or file object or `None`
        The output file.  If `None`, output will be shown instead.
    show : bool
        Whether ``matplotlib.pyplot.show()`` is to be called, and the output is
        to be shown immediately.  Defaults to `True`.
    dpi : float
        Number of pixels per inch.  If not set the ``matplotlib`` default is
        used.
    fig_size : tuple
        Figure size `(width, height)` in inches.  If not set, the default
        ``matplotlib`` value is used.
    ax : ``matplotlib.axes.Axes`` instance or `None`
        If `ax` is not `None`, no new figure is created, but the plot is done
        within the existing Axes `ax`. in this case, `file`, `show`, `dpi`
        and `fig_size` are ignored.
    params : dict, optional
        Dictionary of parameter names and their values. Mutually exclusive
        with 'args'.

    Returns
    -------
    fig : matplotlib figure
        A figure with the output if `ax` is not set, else None.

    Notes
    -----
    See `~kwant.physics.Bands` for the calculation of dispersion without plotting.
    """

    if not mpl_available:
        raise RuntimeError("matplotlib was not found, but is required "
                           "for bands()")

    syst = sys  # for naming consistency inside function bodies
    _common.ensure_isinstance(syst, system.InfiniteSystem)

    momenta = np.array(momenta)
    if momenta.ndim != 1:
        momenta = np.linspace(-np.pi, np.pi, momenta)

    # expand out the contents of 'physics.Bands' to get the H(k),
    # because 'spectrum' already does the diagonalisation.
    ham = syst.cell_hamiltonian(args, params=params)
    if not np.allclose(ham, ham.conjugate().transpose()):
        raise ValueError('The cell Hamiltonian is not Hermitian.')
    _hop = syst.inter_cell_hopping(args, params=params)
    hop = np.empty(ham.shape, dtype=complex)
    hop[:, :_hop.shape[1]] = _hop
    hop[:, _hop.shape[1]:] = 0

    def h_k(k):
        # H_k = H_0 + V e^-ik + V^\dagger e^ik
        mat = hop * cmath.exp(-1j * k)
        mat +=  mat.conjugate().transpose() + ham
        return mat

    return spectrum(h_k, ('k', momenta), file=file, show=show, dpi=dpi,
                    fig_size=fig_size, ax=ax)


def spectrum(syst, x, y=None, params=None, mask=None, file=None,
             show=True, dpi=None, fig_size=None, ax=None):
    """Plot the spectrum of a Hamiltonian as a function of 1 or 2 parameters

    Parameters
    ----------
    syst : `kwant.system.FiniteSystem` or callable
        If a function, then it must take named parameters and return the
        Hamiltonian as a dense matrix.
    x : pair ``(name, values)``
        Parameter to ``ham`` that will be varied. Consists of the
        parameter name, and a sequence of parameter values.
    y : pair ``(name, values)``, optional
        Used for 3D plots (same as ``x``). If provided, then the cartesian
        product of the ``x`` values and these values will be used as a grid
        over which to evaluate the spectrum.
    params : dict, optional
        The rest of the parameters to ``ham``, which will be kept constant.
    mask : callable, optional
        Takes the parameters specified by ``x`` and ``y`` and returns True
        if the spectrum should not be calculated for the given parameter
        values.
    file : string or file object or `None`
        The output file.  If `None`, output will be shown instead.
    show : bool
        Whether ``matplotlib.pyplot.show()`` is to be called, and the output is
        to be shown immediately.  Defaults to `True`.
    dpi : float
        Number of pixels per inch.  If not set the ``matplotlib`` default is
        used.
    fig_size : tuple
        Figure size `(width, height)` in inches.  If not set, the default
        ``matplotlib`` value is used.
    ax : ``matplotlib.axes.Axes`` instance or `None`
        If `ax` is not `None`, no new figure is created, but the plot is done
        within the existing Axes `ax`. in this case, `file`, `show`, `dpi`
        and `fig_size` are ignored.

    Returns
    -------
    fig : matplotlib figure
        A figure with the output if `ax` is not set, else None.
    """

    if not mpl_available:
        raise RuntimeError("matplotlib was not found, but is required "
                           "for plot_spectrum()")
    if y is not None and not has3d:
        raise RuntimeError("Installed matplotlib does not support 3d plotting")

    if isinstance(syst, system.FiniteSystem):
        def ham(**kwargs):
            return syst.hamiltonian_submatrix(params=kwargs, sparse=False)
    elif callable(syst):
        ham = syst
    else:
        raise TypeError("Expected 'syst' to be a finite Kwant system "
                        "or a function.")

    params = params or dict()
    keys = (x[0],) if y is None else (x[0], y[0])
    array_values = (x[1],) if y is None else (x[1], y[1])

    # calculate spectrum on the grid of points
    spectrum = []
    bound_ham = functools.partial(ham, **params)
    for point in itertools.product(*array_values):
        p = dict(zip(keys, point))
        if mask and mask(**p):
            spectrum.append(None)
        else:
            h_p = np.atleast_2d(bound_ham(**p))
            spectrum.append(np.linalg.eigvalsh(h_p))
    # massage masked grid points into a list of NaNs of the appropriate length
    n_eigvals = len(next(filter(lambda s: s is not None, spectrum)))
    nan_list = [np.nan] * n_eigvals
    spectrum = [nan_list if s is None else s for s in spectrum]
    # make into a numpy array and reshape
    new_shape = [len(v) for v in array_values] + [-1]
    spectrum = np.array(spectrum).reshape(new_shape)

    # set up axes
    if ax is None:
        fig = Figure()
        if dpi is not None:
            fig.set_dpi(dpi)
        if fig_size is not None:
            fig.set_figwidth(fig_size[0])
            fig.set_figheight(fig_size[1])
        if y is None:
            ax = fig.add_subplot(1, 1, 1)
        else:
            warnings.filterwarnings('ignore',
                                    message=r'.*mouse rotation disabled.*')
            ax = fig.add_subplot(1, 1, 1, projection='3d')
            warnings.resetwarnings()
        ax.set_xlabel(keys[0])
        if y is None:
            ax.set_ylabel('Energy')
        else:
            ax.set_ylabel(keys[1])
            ax.set_zlabel('Energy')
        ax.set_title(', '.join('{} = {}'.format(*kv) for kv in params.items()))
    else:
        fig = None

    # actually do the plot
    if y is None:
        ax.plot(array_values[0], spectrum)
    else:
        if not hasattr(ax, 'plot_surface'):
            msg = ("When providing an axis for plotting over a 2D domain the "
                   "axis should be created with 'projection=\"3d\"")
            raise TypeError(msg)
        # plot_surface cannot directly handle rank-3 values, so we
        # explicitly loop over the last axis
        grid = np.meshgrid(*array_values)
        for i in range(spectrum.shape[-1]):
            spec = spectrum[:, :, i].transpose()  # row-major to x-y ordering
            ax.plot_surface(*(grid + [spec]), cstride=1, rstride=1)

    if fig is not None:
        return output_fig(fig, file=file, show=show)


# Smoothing functions used with 'interpolate_current'.

# We generate the smoothing function by convolving the current
# defined on a line between the two sites with
# f(ρ, z) = (1 - ρ^2 - z^2)^2 Θ(1 - ρ^2 - z^2), where ρ and z are
# cylindrical coords defined with respect to the hopping.
# 'F' is the result of the convolution.
def _smoothing(rho, z):
    r = 1 - rho * rho
    r[r < 0] = 0
    r = np.sqrt(r)
    m = np.clip(z, -r, r)
    rr = r * r
    rrrr = rr * rr
    mm = m * m
    return m * (mm * (mm/5 - (2/3) * rr) + rrrr) + (8 / 15) * rrrr * r


# We need to normalize the smoothing function so that it has unit cross
# section in the plane perpendicular to the hopping. This is equivalent
# to normalizing the integral of 'f' over the unit hypersphere to 1.
# The smoothing function goes as F(ρ) = (16/15) (1 - ρ^2)^(5/2) in the
# plane perpendicular to the hopping, so the cross section is:
# A_n = (16 / 15) * σ_n * ∫_0^1 ρ^(n-1) (1 - ρ^2)^(5/2) dρ
# where σ_n is the surface element prefactor (2 in 2D, 2π in 3D). Rather
# that calculate A_n every time, we hard code its value for 1, 2 and 3D.
_smoothing_cross_sections = [16 / 15, np.pi / 3, 32 * np.pi / 105]


def interpolate_current(syst, current, relwidth=None, abswidth=None, n=9):
    """Interpolate currents in a system onto a regular grid.

    The system graph together with current intensities defines a "discrete"
    current density field where the current density is non-zero only on the
    straight lines that connect sites that are coupled by a hopping term.

    To make this vector field easier to visualize and interpret at different
    length scales, it is smoothed by convoluting it with the bell-shaped bump
    function ``f(r) = max(1 - (2*r / width)**2, 0)**2``.  The bump width is
    determined by the `relwidth` and `abswidth` parameters.

    This routine samples the smoothed field on a regular (square or cubic)
    grid.

    Parameters
    ----------
    syst : A finalized system
        The system on which we are going to calculate the field.
    current : '1D array of float'
        Must contain the intensity on each hoppings in the same order that they
        appear in syst.graph.
    relwidth : float or `None`
        Relative width of the bumps used to generate the field, as a fraction
        of the length of the longest side of the bounding box.  This argument
        is only used if `abswidth` is not given.
    abswidth : float or `None`
        Absolute width of the bumps used to generate the field.  Takes
        precedence over `relwidth`.  If neither is given, the bump width is set
        to four times the length of the shortest hopping.
    n : int
        Number of points the grid must have over the width of the bump.

    Returns
    -------
    field : n-d arraylike of float
        n-d array of n-d vectors.
    box : sequence of 2-sequences of float
        the extents of `field`: ((x0, x1), (y0, y1), ...)

    """
    if not isinstance(syst, builder.FiniteSystem):
        raise TypeError("The system needs to be finalized.")

    if len(current) != syst.graph.num_edges:
        raise ValueError("Current and hoppings arrays do not have the same"
                         " length.")

    # hops: hoppings (pairs of points)
    dim = len(syst.sites[0].pos)
    hops = np.empty((syst.graph.num_edges // 2, 2, dim))
    # Take the average of the current flowing each way along the hoppings
    current_one_way = np.empty(syst.graph.num_edges // 2)
    seen_hoppings = dict()
    kprime = 0
    for k, (i, j) in enumerate(syst.graph):
        if (j, i) in seen_hoppings:
            current_one_way[seen_hoppings[j, i]] -= current[k]
        else:
            current_one_way[kprime] = current[k]
            hops[kprime][0] = syst.sites[j].pos
            hops[kprime][1] = syst.sites[i].pos
            seen_hoppings[i, j] = kprime
            kprime += 1
    current = current_one_way / 2

    min_hops = np.min(hops, 1)
    max_hops = np.max(hops, 1)
    bbox_min = np.min(min_hops, 0)
    bbox_max = np.max(max_hops, 0)
    bbox_size = bbox_max - bbox_min

    # lens: scaled lengths of hoppings
    # dirs: normalized directions of hoppings
    dirs = hops[:, 1] - hops[:, 0]
    lens = np.sqrt(np.sum(dirs * dirs, -1))
    dirs /= lens[:, None]

    if abswidth is None:
        if relwidth is None:
            unique_lens = np.unique(lens)
            longest = unique_lens[-1]
            for shortest_nonzero in unique_lens:
                if shortest_nonzero / longest < 1e-5:
                    break
            width = 4 * shortest_nonzero
        else:
            width = relwidth * np.max(bbox_size)
    else:
        width = abswidth

    # Define length scale in terms of the bump width.
    scale = 2 / width
    lens *= scale

    # Create field array.
    field_shape = np.zeros(dim + 1, int)
    field_shape[dim] = dim
    for d in range(dim):
        field_shape[d] = int(bbox_size[d] * n / width + 1.5*n)
        if field_shape[d] % 2:
            field_shape[d] += 1
    field = np.zeros(field_shape)

    region = [np.linspace(bbox_min[d] - 0.75*width,
                          bbox_max[d] + 0.75*width,
                          field_shape[d])
              for d in range(dim)]

    grid_density = (field_shape[:dim] - 1) / (bbox_max + 1.5*width - bbox_min)
    slices = np.empty((len(hops), dim, 2), int)
    slices[:, :, 0] = np.floor((min_hops - bbox_min) * grid_density)
    slices[:, :, 1] = np.ceil((max_hops + 1.5*width - bbox_min) * grid_density)

    # Interpolate the field for each hopping.
    for i in range(len(current)):

        if not np.diff(slices[i]).all() or not current[i]:
            # Zero volume or zero current: nothing to do.
            continue

        field_slice = [slice(*slices[i, d]) for d in range(dim)]

        # Coordinates of the grid points that are within range of the current
        # hopping.
        coords = np.meshgrid(*[region[d][field_slice[d]] for d in range(dim)],
                             sparse=True, indexing='ij')
        coords -= hops[i, 0]

        # Convert "coords" into scaled cylindrical coordinates with regard to
        # the hopping.
        z = np.dot(coords, dirs[i])
        rho = np.sqrt(np.abs(np.sum(coords * coords) - z*z))
        z *= scale
        rho *= scale

        magns = _smoothing(rho, z) - _smoothing(rho, z - lens[i])
        magns *= current[i]

        field[field_slice] += dirs[i] * magns[..., None]

    field *= scale / _smoothing_cross_sections[dim - 1]

    # 'field' contains contributions from both hoppings (i, j) and (j, i)
    return field, ((region[0][0], region[0][-1]), (region[1][0], region[1][-1]))


def _gamma_compress(linear):
    """Compress linear sRGB into sRGB."""
    if linear <= 0.0031308:
        return 12.92 * linear
    else:
        a = 0.055
        return (1 + a) * linear ** (1 / 2.4) - a

_gamma_compress = np.vectorize(_gamma_compress, otypes=[float])


def _gamma_expand(corrected):
    """Expand sRGB into linear sRGB."""
    if corrected <= 0.04045:
        return corrected / 12.92
    else:
        a = 0.055
        return ((corrected + a) / (1 + a))**2.4

_gamma_expand = np.vectorize(_gamma_expand, otypes=[float])


def _linear_cmap(a, b):
    """Make a colormap that linearly interpolates between the colors a and b."""
    a = matplotlib.colors.colorConverter.to_rgb(a)
    b = matplotlib.colors.colorConverter.to_rgb(b)
    a_linear = _gamma_expand(a)
    b_linear = _gamma_expand(b)
    color_diff = a_linear - b_linear
    palette = (np.linspace(0, 1, 256).reshape((-1, 1))
               * color_diff.reshape((1, -1)))
    palette += b_linear
    palette = _gamma_compress(palette)
    return matplotlib.colors.ListedColormap(palette)


def streamplot(field, box, cmap=None, bgcolor=None, linecolor='k',
               max_linewidth=3, min_linewidth=1, density=2/9,
               colorbar=True, file=None,
               show=True, dpi=None, fig_size=None, ax=None):
    """Draw streamlines of a flow field in Kwant style

    Solid colored streamlines are drawn, superimposed on a color plot of
    the flow speed that may be disabled by setting `bgcolor`.  The width
    of the streamlines is proportional to the flow speed.  Lines that
    would be thinner than `min_linewidth` are blended in a perceptually
    correct way into the background color in order to create the
    illusion of arbitrarily thin lines.  (This is done because some plot
    backends like PDF do not support lines of arbitrarily thin width.)

    Internally, this routine uses ``matplotlib.pyplot.streamplot``.

    Parameters
    ----------
    field : 3d arraylike of float
        2d array of 2d vectors.
    box : 2-sequence of 2-sequences of float
        the extents of `field`: ((x0, x1), (y0, y1))
    cmap : colormap, optional
        Colormap for the background color plot.  When not set the colormap
        "kwant_red" is used by default, unless `bgcolor` is set.
    bgcolor : color definition, optional
        The solid color of the background.  Mutually exclusive with `cmap`.
    linecolor : color definition
        Color of the flow lines.
    max_linewidth : float
        Width of lines at maximum flow speed.
    min_linewidth : float
        Minimum width of lines before blending into the background color begins.
    density : float
        Number of flow lines per point of the field.  The default value is
        chosen to show two lines per default width of the interpolation bump of
        `~kwant.plotter.interpolate_current`.
    colorbar : bool
        Whether to show a colorbar if a colormap is used. Ignored if `ax` is
        provided.
    file : string or file object or `None`
        The output file.  If `None`, output will be shown instead.
    show : bool
        Whether ``matplotlib.pyplot.show()`` is to be called, and the output is
        to be shown immediately.  Defaults to `True`.
    dpi : float or `None`
        Number of pixels per inch.  If not set the ``matplotlib`` default is
        used.
    fig_size : tuple or `None`
        Figure size `(width, height)` in inches.  If not set, the default
        ``matplotlib`` value is used.
    ax : ``matplotlib.axes.Axes`` instance or `None`
        If `ax` is not `None`, no new figure is created, but the plot is done
        within the existing Axes `ax`. in this case, `file`, `show`, `dpi`
        and `fig_size` are ignored.

    Returns
    -------
    fig : matplotlib figure
        A figure with the output if `ax` is not set, else None.
    """
    if not mpl_available:
        raise RuntimeError("matplotlib was not found, but is required "
                           "for current()")

    # Matplotlib's "density" is in units of 30 streamlines...
    density *= 1 / 30 * ta.array(field.shape[:2], int)

    # Matplotlib plots images like matrices: image[y, x].  We use the opposite
    # convention: image[x, y].  Hence, it is necessary to transpose.
    field = field.transpose(1, 0, 2)

    if field.shape[-1] != 2 or field.ndim != 3:
        raise ValueError("Only 2D field can be plotted.")

    if bgcolor is None:
        if cmap is None:
            cmap = _colormaps.kwant_red
        cmap = matplotlib.cm.get_cmap(cmap)
        bgcolor = cmap(0)[:3]
    elif cmap is not None:
        raise ValueError("The parameters 'cmap' and 'bgcolor' are "
                         "mutually exclusive.")

    if ax is None:
        fig = _make_figure(dpi, fig_size)
        ax = fig.add_subplot(1, 1, 1, aspect='equal')
    else:
        fig = None

    X = np.linspace(*box[0], num=field.shape[1])
    Y = np.linspace(*box[1], num=field.shape[0])

    speed = np.linalg.norm(field, axis=-1)

    if cmap is None:
        ax.set_axis_bgcolor(bgcolor)
    else:
        image = ax.imshow(speed, cmap=cmap,
                          interpolation='bicubic',
                          extent=[e for c in box for e in c],
                          origin='lower')

    linewidth = max_linewidth / (np.max(speed) or 1) * speed
    color = linewidth / min_linewidth
    linewidth[linewidth < min_linewidth] = min_linewidth
    color[color > 1] = 1

    line_cmap = _linear_cmap(linecolor, bgcolor)

    ax.streamplot(X, Y, field[:,:,0], field[:,:,1],
                  density=density, linewidth=linewidth,
                  color=color, cmap=line_cmap, arrowstyle='->')

    ax.set_xlim(*box[0])
    ax.set_ylim(*box[1])

    if fig is not None:
        if colorbar and cmap:
            fig.colorbar(image)
        return output_fig(fig, file=file, show=show)


def current(syst, current, relwidth=0.05, **kwargs):
    """Show an interpolated current defined for the hoppings of a system.

    The system graph together with current intensities defines a "discrete"
    current density field where the current density is non-zero only on the
    straight lines that connect sites that are coupled by a hopping term.

    To make this vector field easier to visualize and interpret at different
    length scales, it is smoothed by convoluting it with the bell-shaped bump
    function ``f(r) = max(1 - (2*r / width)**2, 0)**2``.  The bump width is
    determined by the `relwidth` parameter.

    This routine samples the smoothed field on a regular (square or cubic) grid
    and displays it using an enhanced variant of matplotlib's streamplot.

    This is a convenience function that is equivalent to
    ``streamplot(*interpolate_current(syst, current, relwidth), **kwargs)``.
    The longer form makes it possible to tweak additional options of
    `~kwant.plotter.interpolate_current`.

    Parameters
    ----------
    syst : `kwant.system.FiniteSystem`
        The system for which to plot the ``current``.
    current : sequence of float
        Sequence of values defining currents on each hopping of the system.
        Ordered in the same way as ``syst.graph``. This typically will be
        the result of evaluating a `~kwant.operator.Current` operator.
    relwidth : float or `None`
        Relative width of the bumps used to generate the field, as a fraction
        of the length of the longest side of the bounding box.
    **kwargs : various
        Keyword args to be passed verbatim to `~kwant.plotter.streamplot`.

    Returns
    -------
    fig : matplotlib figure
        A figure with the output if `ax` is not set, else None.

    """
    with _common.reraise_warnings(4):
        return streamplot(*interpolate_current(syst, current, relwidth),
                          **kwargs)


# TODO (Anton): Fix plotting of parts of the system using color = np.nan.
# Not plotting sites currently works, not plotting hoppings does not.
# TODO (Anton): Allow a more flexible treatment of position than pos_transform
# (an interface for user-defined pos).<|MERGE_RESOLUTION|>--- conflicted
+++ resolved
@@ -58,27 +58,6 @@
            'sys_leads_hopping_pos', 'mask_interpolate']
 
 
-<<<<<<< HEAD
-=======
-# TODO: Remove the following once we depend on matplotlib >= 1.4.1.
-def matplotlib_chores():
-    global pre_1_4_matplotlib
-    ver = matplotlib.__version__
-
-    if ver == "1.4.0":
-        warnings.warn("Matplotlib 1.4.0 has a bug that makes 3D plotting "
-                      "unusable (2D plotting is not affected). Please "
-                      "consider using a different version of matplotlib.",
-                      RuntimeWarning, stacklevel=2)
-
-    pre_1_4_matplotlib = [int(x) for x in ver.split('.')[:2]] < [1, 4]
-
-
-if mpl_available:
-    matplotlib_chores()
-
-
->>>>>>> b79c2089
 # Collections that allow for symbols and linewiths to be given in data space
 # (not for general use, only implement what's needed for plotter)
 def isarray(var):
