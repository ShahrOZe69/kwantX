--- conflicted
+++ resolved
@@ -94,10 +94,9 @@
 
 
 def test_make_commutative():
-<<<<<<< HEAD
-    assert make_commutative(expr1, com_x) == make_commutative(expr1, x)
-    assert make_commutative(expr1, com_x) == com_x**3*A + com_x**2*A + com_x**2*B
-    assert make_commutative(matr_com, com_x) == res_mat
+    assert make_commutative(expr1, com_x).expand() == (make_commutative(expr1, x)).expand()
+    assert make_commutative(expr1, com_x).expand() == (com_x**3*A + com_x**2*A + com_x**2*B).expand()
+    assert make_commutative(matr_com, com_x).expand() == (res_mat).expand()
 
 
 matr_monomials = sympify("[[x+y, a*x**2 + b*y], [y, x]]")
@@ -133,65 +132,6 @@
 ])
 def test_monomials(expr, gens, output):
     assert monomials(expr, gens) == output
-=======
-    assert make_commutative(expr1, x).expand() == (make_commutative(expr1, non_x)).expand()
-    assert make_commutative(expr1, x).expand() == (x**3*A + x**2*A + x**2*B).expand()
-    assert make_commutative(matr, x).expand() == (res_mat).expand()
-
-
-expr2 = non_x*A*non_x + x**2 * A*2 * x + B*non_x/2 + non_x*B/2 + x + A + non_x + x/A
-
-
-def test_monomials():
-    f, g, a, b = sympy.symbols('f g a b')
-
-    assert monomials(expr2, x) == {x**3: 2*A, 1: A, x: 2 + A**(-1) + B, x**2: A}
-    assert monomials(expr1, x) == {x**2: A + B, x**3: A}
-    assert monomials(x, x) == {x: 1}
-    assert monomials(x**2, x) == {x**2: 1}
-    assert monomials(x**2 + x, x) == {x: 1, x**2: 1}
-    assert monomials(x**2 + x + A**2, x) == {x: 1, x**2: 1, 1: A**2}
-    assert monomials(x * f(a, b), x) == {x: f(a, b)}
-
-    expr = x * f(a) + y * g(b)
-    out = {y: g(b), x: f(a)}
-    assert monomials(expr, x, y) == out
-
-    expr = 1 + x + A*x + 2*x + x**2 + A*x**2 + non_x*A*non_x
-    out = {1: 1, x: 3 + A, x**2: 2 * A + 1}
-    assert monomials(expr, x) == out
-
-    expr = 1 + x * (3 + A) + x**2 * (1 + A)
-    out = {1: 1, x: 3 + A, x**2: 1 * A + 1}
-    assert monomials(expr, x) == out
-
-    with pytest.raises(ValueError):
-        monomials(f(x), x)
-
-    with pytest.raises(ValueError):
-        monomials(f(a), a)
-
-
-def legacy_monomials(expr, *gens):
-    """This was my first implementation. Unfortunately it is very slow.
-
-    It is used to test correctness of new monomials function.
-    """
-    expr = make_commutative(expr, x)
-    R = sympy.ring(gens, sympy.EX, sympy.lex)[0]
-    expr = R(expr)
-
-    output = {}
-    for power, coeff in zip(expr.monoms(), expr.coeffs()):
-        key = reduce(mul, [sympy.Symbol(k.name)**n for k, n in zip(gens, power)])
-        output[key] = sympy.expand(coeff.as_expr())
-    return output
-
-
-def test_monomials_with_reference_function():
-    assert legacy_monomials(expr2, x) == monomials(expr2, x)
-
->>>>>>> 94f77776
 
 
 
