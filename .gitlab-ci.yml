--- conflicted
+++ resolved
@@ -78,12 +78,7 @@
 run tests:
   stage: test
   script:
-<<<<<<< HEAD
-    - pip3 install sympy
     - py.test -r w --cov=kwant --cov-report term --cov-report html --flakes kwant
-=======
-    - py.test --cov=kwant --cov-report term --cov-report html --flakes kwant
->>>>>>> 3ef0b9fc
   artifacts:
     paths:
       - htmlcov
