image: kwant/testing

stages:
  - build
  - test
  - deploy
  - release

variables:
  # rsync is used to send documentation to our web servers: we never send any
  # secret information, and using 'ssh-keyscan' causes the CI server's IP to be blacklisted
  IGNORE_HOSTKEY: "ssh -o StrictHostKeyChecking=no -o UserKnownHostsFile=/dev/null"


build package:
  stage: build
  script:
    - echo -e "[DEFAULT]\ndefine_macros = CYTHON_TRACE=1" >build.conf
    - ./setup.py build
    - ./setup.py build_ext -i
  artifacts:
    untracked: true
    expire_in: 1 hour

check whitespace style:
  stage: build
  script: ./check_whitespace
  allow_failure: true


check for dependencies installed:
  stage: test
  script:
    - if [ -d .eggs ]; then echo "$(ls -d .eggs/*/) downloaded by build, update build environment" >&2; fi
  allow_failure: true


build documentation:
  stage: test
  script:
<<<<<<< HEAD
    - pip3 install --upgrade matplotlib
    - make -C doc realclean; make -C doc html SPHINXOPTS='-A website_deploy=True -n -W' REFNAME="${CI_COMMIT_TAG:-$CI_COMMIT_SHA}" SOURCE_URL="$CI_PROJECT_URL"/blob
=======
    - make -C doc realclean; make -C doc html SPHINXOPTS='-A website_deploy=True -n -W' SOURCE_LINK_TEMPLATE="$CI_PROJECT_URL"/blob/\$\$r/\$\$f
>>>>>>> 94f77776
  artifacts:
    paths:
      - doc/build/html/
    expire_in: 1 month

build PDF documentation:
  stage: test
  script:
    - pip3 install sympy
    - pip3 install --upgrade matplotlib
    - make -C doc latex SPHINXOPTS='-n -W'
    - cd doc/build/latex
    - make all-pdf
  artifacts:
    paths:
      - doc/build/latex/kwant.pdf
    expire_in: 1 month

run tests:
  stage: test
  script:
    - py.test -r w --cov=kwant --cov-report term --cov-report html --flakes kwant
  artifacts:
    paths:
      - htmlcov


check for broken links in doc:
  stage: test
  script:
    - make -C doc linkcheck
  allow_failure: true


.conda-template: &conda_job
  stage: deploy
  image: condaforge/linux-anvil
  script:
    - /usr/bin/sudo -n yum install -y devtoolset-2-gcc-gfortran
    - git clone https://gitlab.kwant-project.org/kwant/conda-recipes.git
    - conda config --add channels kwant
    - conda build --python 3.5 conda-recipes/kwant-dev
    - conda build --python 3.6 conda-recipes/kwant-dev
    - mv /opt/conda/conda-bld/linux-64/kwant-dev*.tar.bz2 .
    - if [ ! -z $ANACONDA_TOKEN ]; then anaconda --token=$ANACONDA_TOKEN upload --force kwant-dev*tar.bz2; fi
  artifacts:
    paths:
      - kwant-dev*.tar.bz2
    expire_in: 1 month


# build on master always
build and upload conda package:
  <<: *conda_job
  only:
    - master@kwant/kwant


# manual triggers for branches other than master possible
build and upload conda package (manual):
  <<: *conda_job
  only:
    - branches@kwant/kwant
  except:
    - master@kwant/kwant
  when: manual


upload coverage:
  stage: deploy
  only:
    - branches@kwant/kwant
  environment:
    name: coverage/$CI_BUILD_REF_NAME
    url: https://kwant-project.org/coverage/$CI_BUILD_REF_SLUG
    on_stop: remove_coverage
  before_script:
    - mkdir -p ~/.ssh
    - echo $MASTER_WEBSITE_KEY | base64 -d > ~/.ssh/id_rsa && chmod 600 ~/.ssh/id_rsa
  script:
    - mv htmlcov $CI_BUILD_REF_SLUG
    - rsync -rlv -e "$IGNORE_HOSTKEY" --delete --relative $CI_BUILD_REF_SLUG kwant@kwant-project.org:coverage/
  after_script:
    - rm -rf ~/.ssh


remove_coverage:
  stage: deploy
  only:
    - branches@kwant/kwant
  when: manual
  environment:
    name: coverage/$CI_BUILD_REF_NAME
    action: stop
  before_script:
    - mkdir -p ~/.ssh
    - echo $MASTER_WEBSITE_KEY | base64 -d > ~/.ssh/id_rsa && chmod 600 ~/.ssh/id_rsa
  script:
    - mkdir empty/
    - rsync -rlv -e "$IGNORE_HOSTKEY" --delete empty/ kwant@kwant-project.org:coverage/$CI_BUILD_REF_SLUG
  after_script:
    - rm -rf ~/.ssh


upload documentation to the test server:
  stage: deploy
  environment:
    name: docs review/$CI_BUILD_REF_NAME
    url: https://test.kwant-project.org/doc/$CI_BUILD_REF_SLUG
    on_stop: remove_docs
  only:
    - branches@kwant/kwant
  before_script:
    - mkdir -p ~/.ssh
    - echo $TEST_WEBSITE_KEY | base64 -d > ~/.ssh/id_rsa && chmod 600 ~/.ssh/id_rsa
  script:
    - rsync -rlv -e "$IGNORE_HOSTKEY" --delete doc/build/html/* kwant@kwant-project.org:doc/$CI_BUILD_REF_SLUG
  after_script:
    - rm -rf ~/.ssh


remove_docs:
  stage: deploy
  when: manual
  only:
    - branches@kwant/kwant
  environment:
    name: docs review/$CI_BUILD_REF_NAME
    action: stop
  before_script:
    - mkdir -p ~/.ssh
    - echo $TEST_WEBSITE_KEY | base64 -d > ~/.ssh/id_rsa && chmod 600 ~/.ssh/id_rsa
  script:
    - mkdir empty
    - rsync -arv -e "$IGNORE_HOSTKEY" --delete empty/ kwant@kwant-project.org:doc/$CI_BUILD_REF_SLUG/
  after_script:
    - rm -rf ~/.ssh


upload dev version docs:
  stage: deploy
  environment:
    name: production
    url: https://kwant-project.org/doc/dev
  only:
    - master@kwant/kwant
  before_script:
    - mkdir -p ~/.ssh
    - echo $MASTER_WEBSITE_KEY | base64 -d > ~/.ssh/id_rsa && chmod 600 ~/.ssh/id_rsa
  script:
    - rsync -rlv -e "$IGNORE_HOSTKEY" --delete doc/build/html/* kwant@kwant-project.org:doc/dev
  after_script:
    - rm -rf ~/.ssh

# tagged version deploy

.tagged-version: &tagged_version
    only:
       - /^v[0-9]+\.[0-9]+.[0-9]+$/@kwant/kwant

gather release artifacts:
  <<: *tagged_version
  stage: release
  script:
    - ./setup.py sdist
    - mkdir docs
    - mv doc/build/latex/kwant.pdf docs/kwant-doc-${CI_COMMIT_TAG//v}.pdf
    - mv doc/build/html docs/html
    - zip -r docs/kwant-doc-${CI_COMMIT_TAG//v}.zip docs/html
  artifacts:
    paths:
      - docs
      - dist<|MERGE_RESOLUTION|>--- conflicted
+++ resolved
@@ -38,12 +38,8 @@
 build documentation:
   stage: test
   script:
-<<<<<<< HEAD
     - pip3 install --upgrade matplotlib
-    - make -C doc realclean; make -C doc html SPHINXOPTS='-A website_deploy=True -n -W' REFNAME="${CI_COMMIT_TAG:-$CI_COMMIT_SHA}" SOURCE_URL="$CI_PROJECT_URL"/blob
-=======
     - make -C doc realclean; make -C doc html SPHINXOPTS='-A website_deploy=True -n -W' SOURCE_LINK_TEMPLATE="$CI_PROJECT_URL"/blob/\$\$r/\$\$f
->>>>>>> 94f77776
   artifacts:
     paths:
       - doc/build/html/
