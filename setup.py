--- conflicted
+++ resolved
@@ -33,40 +33,13 @@
 import configparser
 import collections
 from setuptools import setup, find_packages, Extension, Command
-<<<<<<< HEAD
 from distutils.errors import DistutilsError, CCompilerError
-from distutils.command.build import build
-from setuptools.command.sdist import sdist
-from setuptools.command.build_ext import build_ext
-
-
-=======
-from sysconfig import get_platform
-from distutils.errors import DistutilsError, DistutilsModuleError, \
-    CCompilerError
 from distutils.command.build import build as build_orig
 from setuptools.command.sdist import sdist as sdist_orig
 from setuptools.command.build_ext import build_ext as build_ext_orig
 from setuptools.command.test import test as test_orig
 
-def banner(title=''):
-    starred = title.center(79, '*')
-    return '\n' + starred if title else starred
-
-try:
-    import numpy
-except ImportError:
-    print(banner(' Caution '), 'NumPy header directory cannot be determined'
-          ' ("import numpy" failed).', banner(), sep='\n', file=sys.stderr)
-    include_dirs = []
-else:
-    include_dirs = [numpy.get_include()]
-
-CONFIG_FILE = 'build.conf'
-README_FILE = 'README.rst'
-MANIFEST_IN_FILE = 'MANIFEST.in'
-README_END_BEFORE = 'See also in this directory:'
->>>>>>> a7308c3e
+
 STATIC_VERSION_PATH = ('kwant', '_kwant_version.py')
 
 distr_root = os.path.dirname(os.path.abspath(__file__))
@@ -133,7 +106,6 @@
             else:
                 value = value.split()
 
-<<<<<<< HEAD
             if key == 'define_macros':
                 value = [tuple(entry.split('=', maxsplit=1))
                          for entry in value]
@@ -145,12 +117,6 @@
                 if build_summary is not None:
                     build_summary.append(msg.format(config_file, name, key))
             kwargs[key] = value
-=======
-error_msg = """{header}
-The compilation of Kwant has failed.  Please examine the error message
-above and consult the installation instructions in README.rst.
-You might have to customize {{file}}.
->>>>>>> a7308c3e
 
         kwargs.setdefault('depends', []).append(config_file)
         if config is not defaultconfig:
@@ -251,7 +217,7 @@
                         '- feel free to modify.\n')
 
         try:
-            build_ext_orig.run(self)
+            super().run()
         except (DistutilsError, CCompilerError):
             error_msg = self.__error_msg.format(
                 header=banner(' Error '), sep=banner())
@@ -304,7 +270,7 @@
     sub_commands = [('build_tut', None)] + build_orig.sub_commands
 
     def run(self):
-        build_orig.run(self)
+        super().run()
         write_version(os.path.join(self.build_lib, *STATIC_VERSION_PATH))
 
 
@@ -361,7 +327,7 @@
                         f.write(''.join([' ', a, sep, stem, dot, 'c']))
                     f.write('\n')
 
-        sdist_orig.run(self)
+        super().run()
 
         if names is None:
             msg = ("Git was not available to generate the list of files to be "
@@ -370,21 +336,29 @@
             print(banner(' Caution '), msg, banner(), sep='\n', file=sys.stderr)
 
     def make_release_tree(self, base_dir, files):
-        sdist_orig.make_release_tree(self, base_dir, files)
+        super().make_release_tree(base_dir, files)
         write_version(os.path.join(base_dir, *STATIC_VERSION_PATH))
 
 
-# The only purpose of this class is to provide a better error message when
-# "nose" is not available.
+# The following class is based on a recipe in
+# http://doc.pytest.org/en/latest/goodpractices.html#manual-integration.
 class test(test_orig):
-    def run(self):
+    user_options = [('pytest-args=', 'a', "Arguments to pass to pytest")]
+
+    def initialize_options(self):
+        super().initialize_options()
+        self.pytest_args = ''
+
+    def run_tests(self):
+        import shlex
         try:
-            import nose
-        except ImportError:
-            print('The Python package "nose" is required to run tests.',
+            import pytest
+        except:
+            print('The Python package "pytest" is required to run tests.',
                   file=sys.stderr)
             exit(1)
-        test_orig.run(self)
+        errno = pytest.main(shlex.split(self.pytest_args))
+        sys.exit(errno)
 
 
 def write_version(fname):
@@ -636,26 +610,14 @@
           url="http://kwant-project.org/",
           license="BSD",
           packages=find_packages('.'),
-<<<<<<< HEAD
-          cmdclass={'build': kwant_build,
-                    'sdist': kwant_sdist,
-                    'build_ext': kwant_build_ext,
-                    'build_tut': kwant_build_tut},
-          ext_modules=exts,
-          setup_requires=['pytest-runner >= 2.7'],
-          tests_require=['numpy > 1.6.1', 'pytest >= 2.6.3'],
-          install_requires=['numpy > 1.6.1', 'scipy >= 0.11.0', 'tinyarray'],
-=======
-          test_suite = 'nose.collector',
           cmdclass={'build': build,
                     'sdist': sdist,
                     'build_ext': build_ext,
                     'build_tut': build_tut,
                     'test': test},
-          ext_modules=ext_modules(extensions()),
-          include_dirs=include_dirs,
-          install_requires=['numpy > 1.6.1', 'scipy >= 0.9', 'tinyarray'],
->>>>>>> a7308c3e
+          ext_modules=exts,
+          tests_require=['numpy > 1.6.1', 'pytest >= 2.6.3'],
+          install_requires=['numpy > 1.6.1', 'scipy >= 0.11.0', 'tinyarray'],
           extras_require={'plotting': 'matplotlib >= 1.2'},
           classifiers=[c.strip() for c in classifiers.split('\n')])
 
